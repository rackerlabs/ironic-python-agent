--- conflicted
+++ resolved
@@ -110,20 +110,8 @@
         super(HeartbeatError, self).__init__(details)
 
 
-<<<<<<< HEAD
-class ConfigurationError(OverlordAPIError):
-    """Error raised when the configuration lookup to the agent API fails."""
+class ImageDownloadError(RESTError):
 
-    message = 'Error getting configuration from agent API.'
-
-    def __init__(self, details):
-        super(ConfigurationError, self).__init__(details)
-
-
-class ImageDownloadError(errors.RESTError):
-=======
-class ImageDownloadError(RESTError):
->>>>>>> 774bae01
     """Error raised when an image cannot be downloaded."""
 
     message = 'Error downloading image.'
